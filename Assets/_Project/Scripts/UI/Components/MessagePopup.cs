using System;
using UnityEngine;
using UnityEngine.UI;
using TMPro;
using DG.Tweening;

namespace WordPuzzle.UI.Components
{
    /// <summary>
    /// Компонент всплывающего сообщения
<<<<<<< HEAD
    /// ИСПРАВЛЕНО: мобильно-безопасное позиционирование с учетом Safe Area
    /// Позиционируется в правом верхнем углу с настраиваемыми отступами
    /// Автоматически учитывает notch и другие системные элементы мобильных устройств
=======
    /// ИСПРАВЛЕНО: правильное позиционирование для мобильных устройств
>>>>>>> 19a42560
    /// </summary>
    public class MessagePopup : MonoBehaviour
    {
        [Header("UI References")]
        [SerializeField] private TextMeshProUGUI _messageText;
        [SerializeField] private Image _backgroundImage;
        [SerializeField] private CanvasGroup _canvasGroup;

        [Header("Animation Settings")]
        [SerializeField] private float _showDuration = 0.3f;
        [SerializeField] private float _hideDuration = 0.3f;
        [SerializeField] private Ease _showEase = Ease.OutBack;
        [SerializeField] private Ease _hideEase = Ease.InQuad;
        
        [Header("Positioning Settings")]
<<<<<<< HEAD
        [SerializeField] private float _rightMargin = 120f;  // Отступ справа
        [SerializeField] private float _topMargin = 80f;     // Отступ сверху
        [SerializeField] private Vector2 _messageSize = new Vector2(400f, 80f); // Размер сообщения
=======
        [SerializeField] private float _topMargin = 100f; // Отступ сверху
        [SerializeField] private Vector2 _messageSize = new Vector2(600f, 120f); // Размер сообщения
>>>>>>> 19a42560

        private Action _onHideComplete;

        /// <summary>
        /// Инициализация компонента
        /// </summary>
        private void Awake()
        {
            SetupMobileSafePositioning();
            SetupComponents();
        }
        
        /// <summary>
        /// Настройка мобильно-безопасного позиционирования с учетом Safe Area
        /// </summary>
        private void SetupMobileSafePositioning()
        {
            var rectTransform = GetComponent<RectTransform>();
            if (rectTransform == null)
            {
                rectTransform = gameObject.AddComponent<RectTransform>();
            }
            
            // Получаем Safe Area для мобильных устройств
            var safeArea = Screen.safeArea;
            var screenWidth = Screen.width;
            var screenHeight = Screen.height;
            
            // Дополнительные отступы для устройств с notch/safe area
            float additionalTopMargin = 0f;
            float additionalRightMargin = 0f;
            
            // Если Safe Area отличается от полного экрана, добавляем дополнительные отступы
            if (safeArea.y > 0) // Есть отступ сверху (notch или status bar)
            {
                additionalTopMargin = safeArea.y * 0.5f; // Дополнительный отступ
            }
            
            if (safeArea.x + safeArea.width < screenWidth) // Есть отступ справа
            {
                additionalRightMargin = (screenWidth - safeArea.x - safeArea.width) * 0.5f;
            }
            
            // Позиционирование в правом верхнем углу с безопасными отступами
            rectTransform.anchorMin = new Vector2(1, 1);
            rectTransform.anchorMax = new Vector2(1, 1);
            rectTransform.sizeDelta = _messageSize;
            
            var finalRightMargin = _rightMargin + additionalRightMargin;
            var finalTopMargin = _topMargin + additionalTopMargin;
            
            rectTransform.anchoredPosition = new Vector2(-finalRightMargin, -finalTopMargin);
            
            Debug.Log($"[MessagePopup] Mobile-safe positioning applied: " +
                     $"rightMargin={finalRightMargin} ({_rightMargin}+{additionalRightMargin}), " +
                     $"topMargin={finalTopMargin} ({_topMargin}+{additionalTopMargin}), " +
                     $"safeArea={safeArea}, screen={screenWidth}x{screenHeight}");
        }
        
        /// <summary>
        /// Настройка позиционирования с кастомными параметрами
        /// </summary>
        public void SetCustomPositioning(float rightMargin, float topMargin, Vector2 size)
        {
            _rightMargin = rightMargin;
            _topMargin = topMargin;
            _messageSize = size;
            
            SetupMobileSafePositioning();
        }

        /// <summary>
        /// Настройка компонентов с правильным порядком
        /// </summary>
        private void SetupComponents()
        {
            // Сначала создаем/проверяем CanvasGroup ПЕРЕД его использованием
            if (_canvasGroup == null)
            {
                _canvasGroup = GetComponent<CanvasGroup>();
                if (_canvasGroup == null)
                {
                    _canvasGroup = gameObject.AddComponent<CanvasGroup>();
                    Debug.Log("[MessagePopup] CanvasGroup component added dynamically");
                }
            }

            CreateBasicElements();

            // Теперь безопасно устанавливаем параметры
            _canvasGroup.alpha = 0f;
            transform.localScale = Vector3.zero;
            gameObject.SetActive(false);
            
            Debug.Log("[MessagePopup] MessagePopup components setup completed successfully");
        }

        /// <summary>
        /// Создание базовых элементов с правильным позиционированием для мобильных
        /// </summary>
        private void CreateBasicElements()
        {
            // Настройка основного RectTransform для центрированного позиционирования
            var mainRect = GetComponent<RectTransform>();
            if (mainRect == null)
            {
                mainRect = gameObject.AddComponent<RectTransform>();
            }
            
            // ИСПРАВЛЕНО: Позиционирование по центру вверху экрана, безопасно для мобильных
            mainRect.anchorMin = new Vector2(0.5f, 1f);  // Центр верха
            mainRect.anchorMax = new Vector2(0.5f, 1f);  // Центр верха
            mainRect.sizeDelta = _messageSize;           // Фиксированный размер
            mainRect.anchoredPosition = new Vector2(0, -_topMargin); // Отступ сверху
            
            // Background Image
            if (_backgroundImage == null)
            {
                _backgroundImage = gameObject.AddComponent<Image>();
                _backgroundImage.color = new Color(0.1f, 0.1f, 0.1f, 0.95f); // Чуть более непрозрачный
                
                // Добавляем закругленные углы если возможно
                _backgroundImage.type = Image.Type.Sliced;
                
                Debug.Log("[MessagePopup] Background image created with mobile-friendly positioning");
            }

            // Message Text
            if (_messageText == null)
            {
                var textObject = new GameObject("MessageText");
                textObject.transform.SetParent(transform, false);

                _messageText = textObject.AddComponent<TextMeshProUGUI>();
                _messageText.fontSize = 20; // Немного меньше для мобильных
                _messageText.color = Color.white;
                _messageText.alignment = TextAlignmentOptions.Center;
                _messageText.textWrappingMode = TextWrappingModes.Normal;
                _messageText.margin = new Vector4(15, 10, 15, 10); // Отступы для читаемости

                var textRect = textObject.GetComponent<RectTransform>();
                textRect.anchorMin = Vector2.zero;
                textRect.anchorMax = Vector2.one;
                textRect.offsetMin = Vector2.zero;
                textRect.offsetMax = Vector2.zero;
                
                Debug.Log("[MessagePopup] Message text created with mobile-friendly settings");
            }
        }

        /// <summary>
        /// Показать сообщение
        /// </summary>
        public void Show(string message, float duration, Action onComplete = null)
        {
            if (_canvasGroup == null)
            {
                Debug.LogError("[MessagePopup] Cannot show message - CanvasGroup is null!");
                onComplete?.Invoke();
                return;
            }
            
            _onHideComplete = onComplete;

            gameObject.SetActive(true);
            _messageText.text = message;

            // Анимация появления с движением сверху вниз
            var startPosition = transform.localPosition;
            var targetPosition = startPosition;
            startPosition.y += 50f; // Начинаем чуть выше
            transform.localPosition = startPosition;

            var sequence = DOTween.Sequence();
            sequence.Append(_canvasGroup.DOFade(1f, _showDuration).SetEase(_showEase));
            sequence.Join(transform.DOScale(Vector3.one, _showDuration).SetEase(_showEase));
            sequence.Join(transform.DOLocalMove(targetPosition, _showDuration).SetEase(_showEase));
            sequence.AppendInterval(duration);
            sequence.AppendCallback(Hide);
            
            Debug.Log($"[MessagePopup] Message shown at mobile-safe position: {message} (duration: {duration}s)");
        }

        /// <summary>
        /// Скрыть сообщение
        /// </summary>
        public void Hide()
        {
            if (_canvasGroup == null)
            {
                Debug.LogError("[MessagePopup] Cannot hide message - CanvasGroup is null!");
                gameObject.SetActive(false);
                _onHideComplete?.Invoke();
                Destroy(gameObject);
                return;
            }
            
            var sequence = DOTween.Sequence();
            sequence.Append(_canvasGroup.DOFade(0f, _hideDuration).SetEase(_hideEase));
            sequence.Join(transform.DOScale(Vector3.zero, _hideDuration).SetEase(_hideEase));
            // Анимация движения вверх при исчезновении
            sequence.Join(transform.DOLocalMoveY(transform.localPosition.y + 30f, _hideDuration).SetEase(_hideEase));
            sequence.OnComplete(() =>
            {
                gameObject.SetActive(false);
                _onHideComplete?.Invoke();
                Destroy(gameObject);
            });
            
            Debug.Log("[MessagePopup] Message hidden");
        }

        /// <summary>
        /// Очистка при уничтожении
        /// </summary>
        private void OnDestroy()
        {
            DOTween.Kill(this);
        }
        
        /// <summary>
        /// Валидация компонента в редакторе
        /// </summary>
        private void OnValidate()
        {
            // Автоматически находим CanvasGroup если он не назначен
            if (_canvasGroup == null && gameObject != null)
            {
                _canvasGroup = GetComponent<CanvasGroup>();
            }
        }
    }
}<|MERGE_RESOLUTION|>--- conflicted
+++ resolved
@@ -8,13 +8,10 @@
 {
     /// <summary>
     /// Компонент всплывающего сообщения
-<<<<<<< HEAD
     /// ИСПРАВЛЕНО: мобильно-безопасное позиционирование с учетом Safe Area
     /// Позиционируется в правом верхнем углу с настраиваемыми отступами
     /// Автоматически учитывает notch и другие системные элементы мобильных устройств
-=======
-    /// ИСПРАВЛЕНО: правильное позиционирование для мобильных устройств
->>>>>>> 19a42560
+
     /// </summary>
     public class MessagePopup : MonoBehaviour
     {
@@ -30,14 +27,10 @@
         [SerializeField] private Ease _hideEase = Ease.InQuad;
         
         [Header("Positioning Settings")]
-<<<<<<< HEAD
         [SerializeField] private float _rightMargin = 120f;  // Отступ справа
         [SerializeField] private float _topMargin = 80f;     // Отступ сверху
         [SerializeField] private Vector2 _messageSize = new Vector2(400f, 80f); // Размер сообщения
-=======
-        [SerializeField] private float _topMargin = 100f; // Отступ сверху
-        [SerializeField] private Vector2 _messageSize = new Vector2(600f, 120f); // Размер сообщения
->>>>>>> 19a42560
+
 
         private Action _onHideComplete;
 
